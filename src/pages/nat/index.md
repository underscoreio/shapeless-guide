--- conflicted
+++ resolved
@@ -50,12 +50,8 @@
 ```
 
 The `Nat.toInt` method provides
-<<<<<<< HEAD
-a convenient shorthand for calling `nat.apply()`:
-=======
-convenient shorthand for calling `nat.apply()`.
+a convenient shorthand for calling `nat.apply()`.
 It accepts the instance of `ToInt` as an implicit parameter:
->>>>>>> 2ca88ca8
 
 ```tut:book
 Nat.toInt[Nat._3]
