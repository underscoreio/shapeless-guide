## Polymorphic functions

Shapeless represents polymorphic functions
using a type called `Poly`.
Here is a simplified explanation of how it works.
Note that this isn't real shapeless code---we're
eliding a lot of extra stuff
that makes real shapeless `Polys`
much more flexible and easier to use.

### How Polys work

At its core, a `Poly` is an object with a generic `apply` method.
In addition to its regular parameter of type `A`,
`Poly` accepts an implicit parameter of type `Case[A]`:

```tut:book:silent
// This is not real shapeless code.
// It is purely for illustration.

trait Case[P, A] {
  type Result
  def apply(a: A): Result
}

trait Poly {
  def apply[A](arg: A)(implicit cse: Case[this.type, A]): cse.Result =
    cse.apply(arg)
}
```

<<<<<<< HEAD
We'll define some extra helpers to simplify the examples below:

```tut:book:silent
type CaseAux[P, A, R] = Case[P, A] { type Result = R }

def createCase[P, A, R](func: A => R): CaseAux[P, A, R] =
  new Case[P, A] {
    type Result = R
    def apply(a: A): R = func(a)
  }
```

`Case` maps an input type `A` to an output type `Result`.
It also has a second type parameter `P`
referencing the singleton type of the `Poly` it is supporting
(we'll come to this in a moment).
When we create a `Poly`, we define the `Cases`
as `implicit vals` within its body:
=======
When we define an actual `Poly`,
we provide instances of `Case`
for each parameter type we care about.
These implement the actual function body:
>>>>>>> 2ca88ca8

```tut:book:silent
// This is not real shapeless code.
// It is purely for illustration.

object myPoly extends Poly {
  implicit def intCase =
    new Case[this.type, Int] {
      type Result = Double
      def apply(num: Int): Double = num / 2.0
    }

  implicit def stringCase =
    new Case[this.type, String] {
      type Result = Int
      def apply(str: String): Int = str.length
    }
}
```

When we call `myPoly.apply`,
the compiler searches for the relevant implicit `Case`
and fills it in as usual:

```tut:book
myPoly.apply(123)
```

There is some subtle scoping behaviour here
that allows the compiler to locate instances of `Case`
without any additional imports.
`Case` has an extra type parameter `P`
referincing the singleton type of the `Poly`.
The implicit scope for `Case[P, A]` includes
the companion objects for `Case`, `P`, and `A`.
The companion object for `myPoly.type` is `myPoly` itself,
so `Cases` defined in the body of the `Poly`
are always in scope no matter where the call site is.

### Poly syntax

The code above isn't real shapeless code.
Fortunately, shapeless makes `Polys` much simpler to define.
Here's our `myPoly` function rewritten in proper syntax:

```tut:book:silent
import shapeless._

object myPoly extends Poly1 {
  implicit val intCase: Case.Aux[Int, Double] =
    at(num => num / 2.0)

  implicit val stringCase: Case.Aux[String, Int] =
    at(str => str.length)
}
```

There are a few key differences with our earlier toy syntax:

 1. We're extending a trait called `Poly1` instead of `Poly`.
    Shapeless has a `Poly` type and a set of subtypes,
    `Poly1` through `Poly22`, supporting different arities
    of polymorphic function.

 2. The `Case.Aux` types doesn't seem to reference
    the singleton type of the `Poly`.
    `Case.Aux` is actually actually a type alias
    defined within the body of `Poly1`.
    The singleton type is there---we just don't see it.

 3. We're using a helper method, `at`, to define cases.
    This lets us eliminate a lot of boilerplate
    such as writing out full definitions of `Result` and `apply`.

Syntactic differences aside,
the shapeless version of `myPoly` is functionally
identical to our toy version.
We can call it with an `Int` or `String` parameter
and get back a result of the corresponding return type:

```tut:book
myPoly.apply(123)
myPoly.apply("hello")
```

Shapeless also supports `Polys` with more than one parameter.
Here is a binary example:

```tut:book:silent
object multiply extends Poly2 {
  implicit val intIntCase: Case.Aux[Int, Int, Int] =
    at((a, b) => a * b)

  implicit val intStrCase: Case.Aux[Int, String, String] =
    at((a, b) => b.toString * a)
}
```

```tut:book
multiply(3, 4)
multiply(3, "4")
```

Because `Cases` are just implicit values,
we can define cases based on type classes
and do all of the advanced implicit resolution
covered in previous chapters.
Here's a simple example that
totals numbers in different contexts:

```tut:book:silent
import scala.math.Numeric

object total extends Poly1 {
  implicit def baseCase[A](implicit num: Numeric[A]): Case.Aux[A, Double] =
    at(num.toDouble)

  implicit def optionCase[A](implicit num: Numeric[A]): Case.Aux[Option[A], Double] =
    at(opt => opt.map(num.toDouble).getOrElse(0.0))

  implicit def listCase[A](implicit num: Numeric[A]): Case.Aux[List[A], Double] =
    at(list => num.toDouble(list.sum))
}
```

```tut:book
total(10)
total(Option(20.0))
total(List(1L, 2L, 3L))
```

<div class="callout callout-warning">
*Idiosyncrasies of type inference*

`Poly` pushes Scala's type inference out of its comfort zone.
We can easily confuse the compiler by
asking it to do too much inference at once.
For example, the following code compiles ok:

```tut:book:silent
val a = myPoly.apply(123)
val b: Double = a
```

However, if we try to combine the two lines in to one
we get a compilation error:

```tut:book:fail
val a: Double = myPoly.apply(123)
```

If we give the compiler a hint by
telling it what the parameter type is,
the code compiles again:

```tut:book
val a: Double = myPoly.apply[Int](123)
```

This behaviour is confusing and annoying.
Unfortunately there are no concrete rules to follow to avoid problems.
The only general guideline is
to avoid over-constraining the compiler---solve one constraint at a time
and give it a hint when it gets stuck.
</div><|MERGE_RESOLUTION|>--- conflicted
+++ resolved
@@ -29,31 +29,10 @@
 }
 ```
 
-<<<<<<< HEAD
-We'll define some extra helpers to simplify the examples below:
-
-```tut:book:silent
-type CaseAux[P, A, R] = Case[P, A] { type Result = R }
-
-def createCase[P, A, R](func: A => R): CaseAux[P, A, R] =
-  new Case[P, A] {
-    type Result = R
-    def apply(a: A): R = func(a)
-  }
-```
-
-`Case` maps an input type `A` to an output type `Result`.
-It also has a second type parameter `P`
-referencing the singleton type of the `Poly` it is supporting
-(we'll come to this in a moment).
-When we create a `Poly`, we define the `Cases`
-as `implicit vals` within its body:
-=======
 When we define an actual `Poly`,
 we provide instances of `Case`
 for each parameter type we care about.
 These implement the actual function body:
->>>>>>> 2ca88ca8
 
 ```tut:book:silent
 // This is not real shapeless code.
